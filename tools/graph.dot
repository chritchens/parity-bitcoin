digraph dependencies {
	N0[label="pbtc",shape=box];
	N1[label="clap",shape=box];
	N2[label="db",shape=box];
	N3[label="keys",shape=box];
	N4[label="message",shape=box];
	N5[label="miner",shape=box];
	N6[label="p2p",shape=box];
	N7[label="script",shape=box];
	N8[label="ansi_term",shape=box];
	N9[label="arrayvec",shape=box];
	N10[label="nodrop",shape=box];
	N11[label="odds",shape=box];
	N12[label="base58",shape=box];
	N13[label="bitcrypto",shape=box];
	N14[label="primitives",shape=box];
	N15[label="rust-crypto",shape=box];
	N16[label="bitflags v0.4.0",shape=box];
	N17[label="bitflags v0.7.0",shape=box];
	N18[label="byteorder",shape=box];
	N19[label="cfg-if",shape=box];
	N20[label="chain",shape=box];
	N21[label="rustc-serialize",shape=box];
	N22[label="serialization",shape=box];
	N23[label="libc",shape=box];
	N24[label="strsim",shape=box];
	N25[label="term_size",shape=box];
	N26[label="unicode-segmentation",shape=box];
	N27[label="unicode-width",shape=box];
	N28[label="vec_map",shape=box];
	N29[label="yaml-rust",shape=box];
	N30[label="crossbeam",shape=box];
	N31[label="elastic-array",shape=box];
	N32[label="ethcore-devtools",shape=box];
	N33[label="parking_lot",shape=box];
	N34[label="rocksdb",shape=box];
	N35[label="deque",shape=box];
	N36[label="rand",shape=box];
	N37[label="eth-secp256k1",shape=box];
	N38[label="gcc",shape=box];
	N39[label="futures",shape=box];
	N40[label="log",shape=box];
	N41[label="futures-cpupool",shape=box];
	N42[label="num_cpus v1.1.0",shape=box];
	N43[label="rayon",shape=box];
	N44[label="kernel32-sys",shape=box];
	N45[label="winapi",shape=box];
	N46[label="winapi-build",shape=box];
	N47[label="lazy_static",shape=box];
	N48[label="lazycell",shape=box];
	N49[label="mio",shape=box];
	N50[label="miow",shape=box];
	N51[label="net2",shape=box];
	N52[label="nix",shape=box];
	N53[label="slab",shape=box];
	N54[label="ws2_32-sys",shape=box];
	N55[label="rustc_version",shape=box];
	N56[label="semver",shape=box];
	N57[label="void",shape=box];
	N58[label="num_cpus v0.2.13",shape=box];
	N59[label="owning_ref",shape=box];
	N60[label="time",shape=box];
	N61[label="tokio-core",shape=box];
	N62[label="parking_lot_core",shape=box];
	N63[label="smallvec",shape=box];
	N64[label="rocksdb-sys",shape=box];
	N65[label="scoped-tls",shape=box];
	N0 -> N1[label="",style=dashed];
	N0 -> N2[label="",style=dashed];
	N0 -> N3[label="",style=dashed];
	N0 -> N4[label="",style=dashed];
	N0 -> N5[label="",style=dashed];
	N0 -> N6[label="",style=dashed];
	N0 -> N7[label="",style=dashed];
	N1 -> N8[label="",style=dashed];
	N1 -> N17[label="",style=dashed];
	N1 -> N23[label="",style=dashed];
	N1 -> N24[label="",style=dashed];
	N1 -> N25[label="",style=dashed];
	N1 -> N26[label="",style=dashed];
	N1 -> N27[label="",style=dashed];
	N1 -> N28[label="",style=dashed];
	N1 -> N29[label="",style=dashed];
	N2 -> N14[label="",style=dashed];
	N2 -> N18[label="",style=dashed];
	N2 -> N20[label="",style=dashed];
	N2 -> N22[label="",style=dashed];
	N2 -> N31[label="",style=dashed];
	N2 -> N32[label="",style=dashed];
	N2 -> N33[label="",style=dashed];
	N2 -> N34[label="",style=dashed];
	N3 -> N12[label="",style=dashed];
	N3 -> N13[label="",style=dashed];
	N3 -> N14[label="",style=dashed];
	N3 -> N21[label="",style=dashed];
	N3 -> N36[label="",style=dashed];
	N3 -> N37[label="",style=dashed];
	N3 -> N47[label="",style=dashed];
	N4 -> N13[label="",style=dashed];
<<<<<<< HEAD
	N4 -> N17[label="",style=dashed];
	N4 -> N19[label="",style=dashed];
	N4 -> N21[label="",style=dashed];
	N5 -> N4[label="",style=dashed];
	N5 -> N12[label="",style=dashed];
	N5 -> N13[label="",style=dashed];
	N5 -> N32[label="",style=dashed];
	N5 -> N35[label="",style=dashed];
	N5 -> N38[label="",style=dashed];
	N5 -> N40[label="",style=dashed];
	N5 -> N59[label="",style=dashed];
	N5 -> N60[label="",style=dashed];
	N6 -> N3[label="",style=dashed];
	N6 -> N12[label="",style=dashed];
=======
	N4 -> N14[label="",style=dashed];
	N4 -> N18[label="",style=dashed];
	N4 -> N20[label="",style=dashed];
	N4 -> N22[label="",style=dashed];
	N5 -> N14[label="",style=dashed];
	N5 -> N20[label="",style=dashed];
	N5 -> N22[label="",style=dashed];
	N6 -> N4[label="",style=dashed];
>>>>>>> fa749ad5
	N6 -> N13[label="",style=dashed];
	N6 -> N14[label="",style=dashed];
	N6 -> N22[label="",style=dashed];
	N6 -> N33[label="",style=dashed];
	N6 -> N36[label="",style=dashed];
	N6 -> N39[label="",style=dashed];
	N6 -> N41[label="",style=dashed];
	N6 -> N60[label="",style=dashed];
	N6 -> N61[label="",style=dashed];
	N7 -> N3[label="",style=dashed];
	N7 -> N13[label="",style=dashed];
	N7 -> N14[label="",style=dashed];
	N7 -> N20[label="",style=dashed];
	N7 -> N22[label="",style=dashed];
	N9 -> N10[label=""];
	N9 -> N11[label=""];
	N10 -> N11[label=""];
	N13 -> N14[label="",style=dashed];
	N13 -> N15[label="",style=dashed];
	N14 -> N21[label="",style=dashed];
	N15 -> N21[label="",style=dashed];
	N15 -> N23[label="",style=dashed];
	N15 -> N36[label="",style=dashed];
	N15 -> N38[label="",style=dashed];
	N15 -> N60[label="",style=dashed];
	N20 -> N13[label="",style=dashed];
	N20 -> N14[label="",style=dashed];
	N20 -> N21[label="",style=dashed];
	N20 -> N22[label="",style=dashed];
	N22 -> N14[label="",style=dashed];
	N22 -> N18[label="",style=dashed];
	N25 -> N23[label="",style=dashed];
	N25 -> N44[label="",style=dashed];
	N25 -> N45[label="",style=dashed];
	N32 -> N36[label="",style=dashed];
	N33 -> N59[label="",style=dashed];
	N33 -> N62[label="",style=dashed];
	N34 -> N23[label="",style=dashed];
	N34 -> N64[label="",style=dashed];
	N35 -> N36[label="",style=dashed];
	N36 -> N23[label="",style=dashed];
	N37 -> N9[label="",style=dashed];
	N37 -> N21[label="",style=dashed];
	N37 -> N23[label="",style=dashed];
	N37 -> N36[label="",style=dashed];
	N37 -> N38[label="",style=dashed];
	N38 -> N43[label="",style=dashed];
	N39 -> N40[label="",style=dashed];
	N41 -> N30[label="",style=dashed];
	N41 -> N39[label="",style=dashed];
	N41 -> N42[label="",style=dashed];
	N42 -> N23[label="",style=dashed];
	N43 -> N35[label="",style=dashed];
	N43 -> N36[label="",style=dashed];
	N43 -> N58[label="",style=dashed];
	N44 -> N45[label="",style=dashed];
	N44 -> N46[label="",style=dashed];
	N49 -> N23[label="",style=dashed];
	N49 -> N40[label="",style=dashed];
	N49 -> N44[label="",style=dashed];
	N49 -> N45[label="",style=dashed];
	N49 -> N48[label=""];
	N49 -> N50[label=""];
	N49 -> N51[label=""];
	N49 -> N52[label=""];
	N49 -> N53[label="",style=dashed];
	N50 -> N44[label=""];
	N50 -> N45[label=""];
	N50 -> N51[label=""];
	N50 -> N54[label=""];
	N51 -> N19[label=""];
	N51 -> N23[label=""];
	N51 -> N44[label=""];
	N51 -> N45[label=""];
	N51 -> N54[label=""];
	N52 -> N16[label=""];
	N52 -> N19[label=""];
	N52 -> N23[label=""];
	N52 -> N55[label=""];
	N52 -> N56[label=""];
	N52 -> N57[label=""];
	N54 -> N45[label=""];
	N54 -> N46[label=""];
	N55 -> N56[label=""];
	N58 -> N23[label="",style=dashed];
	N60 -> N23[label="",style=dashed];
	N60 -> N44[label="",style=dashed];
	N60 -> N45[label="",style=dashed];
	N61 -> N39[label="",style=dashed];
	N61 -> N40[label="",style=dashed];
	N61 -> N49[label="",style=dashed];
	N61 -> N53[label="",style=dashed];
	N61 -> N65[label="",style=dashed];
	N62 -> N23[label="",style=dashed];
	N62 -> N36[label="",style=dashed];
	N62 -> N44[label="",style=dashed];
	N62 -> N45[label="",style=dashed];
	N62 -> N63[label="",style=dashed];
	N64 -> N23[label="",style=dashed];
	N64 -> N38[label="",style=dashed];
}<|MERGE_RESOLUTION|>--- conflicted
+++ resolved
@@ -97,22 +97,6 @@
 	N3 -> N37[label="",style=dashed];
 	N3 -> N47[label="",style=dashed];
 	N4 -> N13[label="",style=dashed];
-<<<<<<< HEAD
-	N4 -> N17[label="",style=dashed];
-	N4 -> N19[label="",style=dashed];
-	N4 -> N21[label="",style=dashed];
-	N5 -> N4[label="",style=dashed];
-	N5 -> N12[label="",style=dashed];
-	N5 -> N13[label="",style=dashed];
-	N5 -> N32[label="",style=dashed];
-	N5 -> N35[label="",style=dashed];
-	N5 -> N38[label="",style=dashed];
-	N5 -> N40[label="",style=dashed];
-	N5 -> N59[label="",style=dashed];
-	N5 -> N60[label="",style=dashed];
-	N6 -> N3[label="",style=dashed];
-	N6 -> N12[label="",style=dashed];
-=======
 	N4 -> N14[label="",style=dashed];
 	N4 -> N18[label="",style=dashed];
 	N4 -> N20[label="",style=dashed];
@@ -121,10 +105,8 @@
 	N5 -> N20[label="",style=dashed];
 	N5 -> N22[label="",style=dashed];
 	N6 -> N4[label="",style=dashed];
->>>>>>> fa749ad5
 	N6 -> N13[label="",style=dashed];
 	N6 -> N14[label="",style=dashed];
-	N6 -> N22[label="",style=dashed];
 	N6 -> N33[label="",style=dashed];
 	N6 -> N36[label="",style=dashed];
 	N6 -> N39[label="",style=dashed];
