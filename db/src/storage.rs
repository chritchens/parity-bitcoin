//! Bitcoin storage

use std::{self, fs};
use std::path::Path;
use kvdb::{DBTransaction, Database, DatabaseConfig};
use byteorder::{LittleEndian, ByteOrder};
use primitives::hash::H256;
use primitives::bytes::Bytes;
use super::{BlockRef, BestBlock};
use serialization;
use chain::{self, RepresentH256};
use parking_lot::RwLock;
use transaction_meta::TransactionMeta;
use std::collections::HashMap;

const COL_COUNT: u32 = 10;
const COL_META: u32 = 0;
const COL_BLOCK_HASHES: u32 = 1;
const COL_BLOCK_HEADERS: u32 = 2;
const COL_BLOCK_TRANSACTIONS: u32 = 3;
const COL_TRANSACTIONS: u32 = 4;
const COL_TRANSACTIONS_META: u32 = 5;
const COL_BLOCK_NUMBERS: u32 = 6;
const _COL_RESERVED3: u32 = 7;
const _COL_RESERVED4: u32 = 8;
const _COL_RESERVED5: u32 = 9;
const _COL_RESERVED6: u32 = 10;

const DB_VERSION: u32 = 1;

const MAX_FORK_ROUTE_PRESET: usize = 128;

/// Blockchain storage interface
pub trait Store : Send + Sync {
	/// get best block
	fn best_block(&self) -> Option<BestBlock>;

	/// resolves number by block hash
	fn block_number(&self, hash: &H256) -> Option<u32>;

	/// resolves hash by block number
	fn block_hash(&self, number: u32) -> Option<H256>;

	/// resolves header bytes by block reference (number/hash)
	fn block_header_bytes(&self, block_ref: BlockRef) -> Option<Bytes>;

	/// resolves list of block transactions by block reference (number/hash)
	fn block_transaction_hashes(&self, block_ref: BlockRef) -> Vec<H256>;

	/// resolves transaction body bytes by transaction hash
	fn transaction_bytes(&self, hash: &H256) -> Option<Bytes>;

	/// resolves serialized transaction info by transaction hash
	fn transaction(&self, hash: &H256) -> Option<chain::Transaction>;

	/// returns all transactions in the block by block reference (number/hash)
	fn block_transactions(&self, block_ref: BlockRef) -> Vec<chain::Transaction>;

	/// resolves deserialized block body by block reference (number/hash)
	fn block(&self, block_ref: BlockRef) -> Option<chain::Block>;

	/// returns true if store contains given block
	fn contains_block(&self, block_ref: BlockRef) -> bool {
		self.block_header_bytes(block_ref).is_some()
	}

	/// insert block in the storage
	fn insert_block(&self, block: &chain::Block) -> Result<(), Error>;

	/// get transaction metadata
	fn transaction_meta(&self, hash: &H256) -> Option<TransactionMeta>;
}

/// Blockchain storage with rocksdb database
pub struct Storage {
	database: Database,
	best_block: RwLock<Option<BestBlock>>,
}

#[derive(Debug)]
pub enum MetaError {
	UnsupportedVersion,
}

#[derive(Debug)]
/// Database error
pub enum Error {
	/// Rocksdb error
	DB(String),
	/// Io error
	Io(std::io::Error),
	/// Invalid meta info
	Meta(MetaError),
	/// Unknown hash
	Unknown(H256),
<<<<<<< HEAD
	/// Unknown number
	UnknownNumber(u32),
=======
>>>>>>> 23807c65
	/// Not the block from the main chain
	NotMain(H256),
	/// Fork too long
	ForkTooLong,
	/// Main chain block transaction attempts to double-spend
	DoubleSpend(H256),
	/// Chain has no best block
	NoBestBlock,
}

impl From<String> for Error {
	fn from(err: String) -> Error {
		Error::DB(err)
	}
}

impl From<std::io::Error> for Error {
	fn from(err: std::io::Error) -> Error {
		Error::Io(err)
	}
}

fn u32_key(num: u32) -> [u8; 4] {
	let mut result = [0u8; 4];
	LittleEndian::write_u32(&mut result, num);
	result
}

const KEY_VERSION: &'static[u8] = b"version";
const KEY_BEST_BLOCK_NUMBER: &'static[u8] = b"best_block_number";
const KEY_BEST_BLOCK_HASH: &'static[u8] = b"best_block_hash";

struct UpdateContext {
	pub meta: HashMap<H256, TransactionMeta>,
	pub db_transaction: DBTransaction,
}

impl UpdateContext {
	pub fn new(db: &Database) -> Self {
		UpdateContext {
			meta: HashMap::new(),
			db_transaction: db.transaction(),
		}
	}

	pub fn apply(mut self, db: &Database) -> Result<(), Error> {
		// actually saving meta
		for (hash, meta) in self.meta.drain() {
			self.db_transaction.put(Some(COL_TRANSACTIONS_META), &*hash, &meta.to_bytes());
		}

		try!(db.write(self.db_transaction));
		Ok(())
	}
}

impl Storage {

	/// new storage at the selected path
	/// if no directory exists, it will be created
	pub fn new<P: AsRef<Path>>(path: P) -> Result<Storage, Error> {
		try!(fs::create_dir_all(path.as_ref()));
		let cfg = DatabaseConfig::with_columns(Some(COL_COUNT));
		let db = try!(Database::open(&cfg, &*path.as_ref().to_string_lossy()));

		let storage = Storage {
			database: db,
			best_block: RwLock::default(),
		};

		match storage.read_meta_u32(KEY_VERSION) {
			Some(ver) => {
				if ver != DB_VERSION {
					return Err(Error::Meta(MetaError::UnsupportedVersion))
				}
			},
			_ => {
				let mut meta_transaction = storage.database.transaction();
				meta_transaction.write_u32(Some(COL_META), KEY_VERSION, DB_VERSION);
				try!(storage.database.write(meta_transaction));
			},
		};

		let best_number = storage.read_meta_u32(KEY_BEST_BLOCK_NUMBER);
		let best_hash = storage.get(COL_META, KEY_BEST_BLOCK_HASH).map(|val| H256::from(&**val));

		// both values should be stored
		assert!(best_number.is_some() == best_hash.is_some());
		if best_number.is_some() {
			*storage.best_block.write() = Some(
				BestBlock {
					number: best_number.expect("is_some() is checked above for block number"),
					hash: best_hash.expect("is_some() is checked above for block hash"),
				}
			);
		}

		Ok(storage)
	}

	fn read_meta(&self, key: &[u8]) -> Option<Bytes> {
		self.get(COL_META, key)
	}

	fn read_meta_u32(&self, key: &[u8]) -> Option<u32> {
		self.read_meta(key).map(|val| LittleEndian::read_u32(&val))
	}

	/// is invoked on database non-fatal query errors
	fn db_error(&self, msg: String) {
		println!("Low-level database error: {}", &msg);
	}

	/// get the value of the key in the database
	/// if the key is not present, reports non-fatal error and returns nothing
	fn get(&self, col: u32, key: &[u8]) -> Option<Bytes> {
		let res = self.database.get(Some(col), key);
		match res {
			Err(msg) => {
				self.db_error(msg);
				None
			},
			Ok(val) => val.map(|v| v.into()),
		}
	}

	/// resolves hash for the block reference (which can be referenced by number or
	/// by hash)
	fn resolve_hash(&self, block_ref: BlockRef) -> Option<H256> {
		match block_ref {
			BlockRef::Number(n) => self.block_hash(n),
			BlockRef::Hash(h) => Some(h),
		}
	}

	/// loads block transaction list by the provided block hash
	fn block_transaction_hashes_by_hash(&self, h: &H256) -> Vec<H256> {
		self.get(COL_BLOCK_TRANSACTIONS, &**h)
			.unwrap_or(Vec::new().into())
			.chunks(H256::size())
			.map(H256::from)
			.collect()
	}

	fn block_transactions_by_hash(&self, h: &H256) -> Vec<chain::Transaction> {
		self.block_transaction_hashes_by_hash(h)
			.into_iter()
			.filter_map(|tx_hash| {
				self.transaction_bytes(&tx_hash).and_then(|tx_bytes| {
					match serialization::deserialize::<_, chain::Transaction>(tx_bytes.as_ref()) {
						Ok(tx) => Some(tx),
						Err(e) => {
							self.db_error(format!("Error deserializing transaction, possible db corruption ({:?})", e));
							None
						}
					}
				})
			})
			.collect()
	}

	fn block_header_by_hash(&self, h: &H256) -> Option<chain::BlockHeader> {
		self.get(COL_BLOCK_HEADERS, &**h).and_then(|val|
			serialization::deserialize(val.as_ref()).map_err(
				|e| self.db_error(format!("Error deserializing block header, possible db corruption ({:?})", e))
			).ok()
		)
	}
<<<<<<< HEAD


=======


>>>>>>> 23807c65
	/// update transactions metadata in the specified database transaction
	fn update_transactions_meta(&self, context: &mut UpdateContext, number: u32, accepted_txs: &[chain::Transaction])
		-> Result<(), Error>
	{
		// inserting new meta for coinbase transaction
		for accepted_tx in accepted_txs.iter() {
			// adding unspent transaction meta
			context.meta.insert(accepted_tx.hash(), TransactionMeta::new(number, accepted_tx.outputs.len()));
		}

		// another iteration skipping coinbase transaction
		for accepted_tx in accepted_txs.iter().skip(1) {
			for input in accepted_tx.inputs.iter() {
				if !match context.meta.get_mut(&input.previous_output.hash) {
					Some(ref mut meta) => {
						if meta.is_spent(input.previous_output.index as usize) {
							return Err(Error::DoubleSpend(input.previous_output.hash.clone()));
						}

						meta.note_used(input.previous_output.index as usize);
						true
					},
					None => false,
				} {
					let mut meta =
						self.transaction_meta(&input.previous_output.hash)
							.unwrap_or_else(|| panic!(
								"No transaction metadata for {}! Corrupted DB? Reindex?",
								&input.previous_output.hash
							));

					if meta.is_spent(input.previous_output.index as usize) {
						return Err(Error::DoubleSpend(input.previous_output.hash.clone()));
					}

					meta.note_used(input.previous_output.index as usize);

					context.meta.insert(
						input.previous_output.hash.clone(),
						meta);
				}
			}
		}

		Ok(())
	}

	/// block decanonization
	///   all transaction outputs used are marked as not used
	///   all transaction meta is removed
	///   DOES NOT update best block
	fn decanonize_block(&self, context: &mut UpdateContext, hash: &H256) -> Result<(), Error> {
		// ensure that block is of the main chain
		try!(self.block_number(hash).ok_or(Error::NotMain(hash.clone())));

<<<<<<< HEAD
		// only canonical blocks have numbers, so remove this number entry for the hash
		context.db_transaction.delete(Some(COL_BLOCK_NUMBERS), &**hash);

=======
>>>>>>> 23807c65
		// transaction de-provisioning
		let tx_hashes = self.block_transaction_hashes_by_hash(hash);
		for (tx_hash_num, tx_hash) in tx_hashes.iter().enumerate() {
			let tx = self.transaction(tx_hash)
				.expect("Transaction in the saved block should exist as a separate entity indefinitely");

			// remove meta
			context.db_transaction.delete(Some(COL_TRANSACTIONS_META), &**tx_hash);

			// denote outputs used
			if tx_hash_num == 0 { continue; } // coinbase transaction does not have inputs
			for input in tx.inputs.iter() {
				if !match context.meta.get_mut(&input.previous_output.hash) {
					Some(ref mut meta) => {
						meta.denote_used(input.previous_output.index as usize);
						true
					},
					None => false,
				} {
					let mut meta =
						self.transaction_meta(&input.previous_output.hash)
							.unwrap_or_else(|| panic!(
								"No transaction metadata for {}! Corrupted DB? Reindex?",
								&input.previous_output.hash
							));

					meta.denote_used(input.previous_output.index as usize);

					context.meta.insert(
						input.previous_output.hash.clone(),
						meta);
				}
			}
<<<<<<< HEAD
		}

		Ok(())
	}

	/// Returns the height where the fork occurred and chain up to this place (not including last canonical hash)
	fn fork_route(&self, max_route: usize, hash: &H256) -> Result<(u32, Vec<H256>), Error> {
		let header = try!(self.block_header_by_hash(hash).ok_or(Error::Unknown(hash.clone())));

		// only main chain blocks has block numbers
		// so if it has, it is not a fork and we return empty route
		if let Some(number) = self.block_number(hash) {
			return Ok((number, Vec::new()));
		}

		let mut next_hash = header.previous_header_hash;
		let mut result = Vec::new();

		for _ in 0..max_route {
			if let Some(number) = self.block_number(&next_hash) {
				return Ok((number, result));
			}
			result.push(next_hash.clone());
			next_hash = try!(self.block_header_by_hash(&next_hash).ok_or(Error::Unknown(hash.clone())))
				.previous_header_hash;
		}
		Err(Error::ForkTooLong)
	}

	fn best_number(&self) -> Option<u32> {
		self.read_meta_u32(KEY_BEST_BLOCK_NUMBER)
	}

	fn best_hash(&self) -> Option<H256> {
		self.get(COL_META, KEY_BEST_BLOCK_HASH).map(|val| H256::from(&**val))
	}

	fn canonize_block(&self, context: &mut UpdateContext, at_height: u32, hash: &H256) -> Result<(), Error> {
		let transactions = self.block_transactions_by_hash(hash);
		try!(self.update_transactions_meta(context, at_height, &transactions));

		// only canonical blocks are allowed to wield a number
		context.db_transaction.put(Some(COL_BLOCK_HASHES), &u32_key(at_height), std::ops::Deref::deref(hash));
		context.db_transaction.write_u32(Some(COL_BLOCK_NUMBERS), std::ops::Deref::deref(hash), at_height);

		Ok(())
	}

	// maybe reorganize to the _known_ block
	// it will actually reorganize only when side chain is at least the same length as main
	fn maybe_reorganize(&self, context: &mut UpdateContext, hash: &H256) -> Result<Option<(u32, H256)>, Error> {
		if self.block_number(hash).is_some() {
			return Ok(None); // cannot reorganize to canonical block
		}

=======
		}

		Ok(())
	}

	/// Returns the height where the fork occurred and chain up to this place (not including last canonical hash)
	fn fork_route(&self, max_route: usize, hash: &H256) -> Result<(u32, Vec<H256>), Error> {
		let header = try!(self.block_header_by_hash(hash).ok_or(Error::Unknown(hash.clone())));

		// only main chain blocks has block numbers
		// so if it has, it is not a fork and we return empty route
		if let Some(number) = self.block_number(hash) {
			return Ok((number, Vec::new()));
		}

		let mut next_hash = header.previous_header_hash;
		let mut result = Vec::new();

		for _ in 0..max_route {
			if let Some(number) = self.block_number(&next_hash) {
				return Ok((number, result));
			}
			result.push(next_hash.clone());
			next_hash = try!(self.block_header_by_hash(&next_hash).ok_or(Error::Unknown(hash.clone())))
				.previous_header_hash;
		}
		Err(Error::ForkTooLong)
	}

	fn best_number(&self) -> Option<u32> {
		self.read_meta_u32(KEY_BEST_BLOCK_NUMBER)
	}

	fn best_hash(&self) -> Option<H256> {
		self.get(COL_META, KEY_BEST_BLOCK_HASH).map(|val| H256::from(&**val))
	}

	fn canonize_block(&self, context: &mut UpdateContext, at_height: u32, hash: &H256) -> Result<(), Error> {
		let transactions = self.block_transactions_by_hash(hash);
		try!(self.update_transactions_meta(context, at_height, &transactions));

		// only canonical blocks are allowed to wield a number
		context.db_transaction.put(Some(COL_BLOCK_HASHES), &u32_key(at_height), std::ops::Deref::deref(hash));
		context.db_transaction.write_u32(Some(COL_BLOCK_NUMBERS), std::ops::Deref::deref(hash), at_height);

		Ok(())
	}

	// maybe reorganize to the _known_ block
	// it will actually reorganize only when side chain is at least the same length as main
	fn maybe_reorganize(&self, context: &mut UpdateContext, hash: &H256) -> Result<Option<(u32, H256)>, Error> {
		if self.block_number(hash).is_some() {
			return Ok(None); // cannot reorganize to canonical block
		}

>>>>>>> 23807c65
		// find the route of the block with hash `hash` to the main chain
		let (at_height, route) = try!(self.fork_route(MAX_FORK_ROUTE_PRESET, hash));

		// reorganization is performed only if length of side chain is at least the same as main chain
		// todo: shorter chain may actualy become canonical during difficulty updates, though with rather low probability
		if (route.len() as i32 + 1) < (self.best_number().unwrap_or(0) as i32 - at_height as i32) {
			return Ok(None);
		}

		let mut now_best = try!(self.best_number().ok_or(Error::NoBestBlock));

		// decanonizing main chain to the split point
		loop {
<<<<<<< HEAD
			let next_decanonize = try!(self.block_hash(now_best).ok_or(Error::UnknownNumber(now_best)));
			try!(self.decanonize_block(context, &next_decanonize));
=======
			let next_to_decanonize = try!(self.best_hash().ok_or(Error::NoBestBlock));
			try!(self.decanonize_block(context, &next_to_decanonize));
>>>>>>> 23807c65

			now_best -= 1;

			if now_best == at_height { break; }
		}

		// canonizing all route from the split point
		for new_canonical_hash in route.iter() {
			now_best += 1;
			try!(self.canonize_block(context, now_best, &new_canonical_hash));
		}

		// finaly canonizing the top block we are reorganizing to
		try!(self.canonize_block(context, now_best + 1, hash));

		Ok(Some((now_best+1, hash.clone())))
	}
}

impl Store for Storage {
	fn best_block(&self) -> Option<BestBlock> {
		self.best_block.read().clone()
	}

	fn block_number(&self, hash: &H256) -> Option<u32> {
		self.get(COL_BLOCK_NUMBERS, &**hash)
			.map(|val| LittleEndian::read_u32(&val))
	}

	fn block_hash(&self, number: u32) -> Option<H256> {
		self.get(COL_BLOCK_HASHES, &u32_key(number))
			.map(|val| H256::from(&**val))
	}

	fn block_header_bytes(&self, block_ref: BlockRef) -> Option<Bytes> {
		self.resolve_hash(block_ref).and_then(|h| self.get(COL_BLOCK_HEADERS, &*h))
	}

	fn block_transaction_hashes(&self, block_ref: BlockRef) -> Vec<H256> {
		self.resolve_hash(block_ref)
			.map(|h| self.block_transaction_hashes_by_hash(&h))
			.unwrap_or(Vec::new())
	}

	fn block_transactions(&self, block_ref: BlockRef) -> Vec<chain::Transaction> {
		self.resolve_hash(block_ref)
			.map(|h| self.block_transactions_by_hash(&h))
			.unwrap_or(Vec::new())
	}

	fn transaction_bytes(&self, hash: &H256) -> Option<Bytes> {
		self.get(COL_TRANSACTIONS, &**hash)
	}

	fn block(&self, block_ref: BlockRef) -> Option<chain::Block> {
		self.resolve_hash(block_ref).and_then(|block_hash|
			self.get(COL_BLOCK_HEADERS, &*block_hash)
				.and_then(|header_bytes| {
					let transactions = self.block_transactions_by_hash(&block_hash);;
					let maybe_header = match serialization::deserialize::<_, chain::BlockHeader>(header_bytes.as_ref()) {
						Ok(header) => Some(header),
						Err(e) => {
							self.db_error(format!("Error deserializing header, possible db corruption ({:?})", e));
							None
						}
					};
					maybe_header.map(|header| chain::Block::new(header, transactions))
			})
		)
	}

	fn insert_block(&self, block: &chain::Block) -> Result<(), Error> {

		// ! lock will be held during the entire insert routine
		let mut best_block = self.best_block.write();

		let mut context = UpdateContext::new(&self.database);

		let block_hash = block.hash();

		let mut new_best_hash = match best_block.as_ref().map(|bb| &bb.hash) {
			Some(best_hash) if &block.header().previous_header_hash != best_hash => best_hash.clone(),
			_ => block_hash.clone(),
		};

		let mut new_best_number = match best_block.as_ref().map(|b| b.number) {
			Some(best_number) => {
				if block.hash() == new_best_hash { best_number + 1 }
				else { best_number }
			},
			None => 0,
		};

		let tx_space = block.transactions().len() * 32;
		let mut tx_refs = Vec::with_capacity(tx_space);
		for tx in block.transactions() {
			let tx_hash = tx.hash();
			tx_refs.extend(&*tx_hash);
			context.db_transaction.put(
				Some(COL_TRANSACTIONS),
				&*tx_hash,
				&serialization::serialize(tx),
			);
		}
		context.db_transaction.put(Some(COL_BLOCK_TRANSACTIONS), &*block_hash, &tx_refs);

		context.db_transaction.put(
			Some(COL_BLOCK_HEADERS),
			&*block_hash,
			&serialization::serialize(block.header())
		);

		// the block is continuing the main chain
		if best_block.as_ref().map(|b| b.number) != Some(new_best_number) {
			try!(self.update_transactions_meta(&mut context, new_best_number, block.transactions()));
			context.db_transaction.write_u32(Some(COL_META), KEY_BEST_BLOCK_NUMBER, new_best_number);

			// updating main chain height reference
			context.db_transaction.put(Some(COL_BLOCK_HASHES), &u32_key(new_best_number), std::ops::Deref::deref(&block_hash));
			context.db_transaction.write_u32(Some(COL_BLOCK_NUMBERS), std::ops::Deref::deref(&block_hash), new_best_number);
		}

		// the block does not continue the main chain
		// but can cause reorganization here
		// this can canonize the block parent if block parent + this block is longer than the main chain
		else if let Some((reorg_number, _)) = self.maybe_reorganize(&mut context, &block.header().previous_header_hash).unwrap_or(None) {
			// if so, we have new best main chain block
			new_best_number = reorg_number + 1;
			new_best_hash = block_hash;

			// and we canonize it also by provisioning transactions
			try!(self.update_transactions_meta(&mut context, new_best_number, block.transactions()));
			context.db_transaction.write_u32(Some(COL_META), KEY_BEST_BLOCK_NUMBER, new_best_number);
			context.db_transaction.put(Some(COL_BLOCK_HASHES), &u32_key(new_best_number), std::ops::Deref::deref(&new_best_hash));
			context.db_transaction.write_u32(Some(COL_BLOCK_NUMBERS), std::ops::Deref::deref(&new_best_hash), new_best_number);
		}

		// we always update best hash even if it is not changed
		context.db_transaction.put(Some(COL_META), KEY_BEST_BLOCK_HASH, std::ops::Deref::deref(&new_best_hash));

		// write accumulated transactions meta
		try!(context.apply(&self.database));

		// updating locked best block
		*best_block = Some(BestBlock { hash: new_best_hash, number: new_best_number });

		Ok(())
	}

	fn transaction(&self, hash: &H256) -> Option<chain::Transaction> {
		self.transaction_bytes(hash).and_then(|tx_bytes| {
			serialization::deserialize(tx_bytes.as_ref()).map_err(
				|e| self.db_error(format!("Error deserializing transaction, possible db corruption ({:?})", e))
			).ok()
		})
	}

	fn transaction_meta(&self, hash: &H256) -> Option<TransactionMeta> {
		self.get(COL_TRANSACTIONS_META, &**hash).map(|val|
			TransactionMeta::from_bytes(&val).unwrap_or_else(|e| panic!("Invalid transaction metadata: db corrupted? ({:?})", e))
		)
	}
}

#[cfg(test)]
mod tests {

	use super::{Storage, Store, UpdateContext};
	use devtools::RandomTempPath;
	use chain::{Block, RepresentH256};
	use super::super::BlockRef;
	use test_data;

	#[test]
	fn open_store() {
		let path = RandomTempPath::create_dir();
		assert!(Storage::new(path.as_path()).is_ok());
	}

	#[test]
	fn insert_block() {
		let path = RandomTempPath::create_dir();
		let store = Storage::new(path.as_path()).unwrap();

		let block: Block = test_data::block_h1();
		store.insert_block(&block).unwrap();

		let loaded_block = store.block(BlockRef::Hash(block.hash())).unwrap();
		assert_eq!(loaded_block.hash(), block.hash());
	}


	#[test]
	fn insert_genesis() {
		let path = RandomTempPath::create_dir();
		let store = Storage::new(path.as_path()).unwrap();

		let block: Block = test_data::genesis();
		store.insert_block(&block).unwrap();

		assert_eq!(store.best_block().expect("genesis block inserted").number, 0);
		assert_eq!(store.block_hash(0), Some(block.hash()));
	}

	#[test]
	fn best_block_update() {
		let path = RandomTempPath::create_dir();
		let store = Storage::new(path.as_path()).unwrap();

		let genesis: Block = test_data::genesis();
		store.insert_block(&genesis).unwrap();

		let block: Block = test_data::block_h1();
		store.insert_block(&block).unwrap();

		assert_eq!(store.best_block().expect("genesis block inserted").number, 1);
	}

	#[test]
	fn best_hash_update_fork() {
		let path = RandomTempPath::create_dir();
		let store = Storage::new(path.as_path()).unwrap();

		let block: Block = test_data::block_h1();
		store.insert_block(&block).unwrap();

		let another_block: Block = test_data::block_h9();
		store.insert_block(&another_block).unwrap();

		// did not update because `another_block` is not child of `block`
		assert_eq!(store.best_block().expect("blocks inserted above").hash, block.hash());
		// number should not be update also
		assert_eq!(store.best_block().expect("blocks inserted above").number, 0);
	}

	#[test]
	fn load_transaction() {
		let path = RandomTempPath::create_dir();
		let store = Storage::new(path.as_path()).unwrap();

		let block: Block = test_data::block_h9();
		store.insert_block(&block).unwrap();

		let block: Block = test_data::block_h170();
		let tx1 = block.transactions()[0].hash();
		store.insert_block(&block).unwrap();

		let loaded_transaction = store.transaction(&tx1).unwrap();
		assert_eq!(loaded_transaction.hash(), block.transactions()[0].hash());
	}

	#[test]
	fn stores_block_number() {
		let path = RandomTempPath::create_dir();
		let store = Storage::new(path.as_path()).unwrap();

		let block: Block = test_data::block_h9();
		store.insert_block(&block).unwrap();

		let number = store.block_number(&block.hash()).unwrap();
		assert_eq!(0, number);
	}

	#[test]
	fn transaction_meta_update() {
		let path = RandomTempPath::create_dir();
		let store = Storage::new(path.as_path()).unwrap();

		let genesis = test_data::genesis();
		store.insert_block(&genesis).unwrap();

		let genesis_coinbase = genesis.transactions()[0].hash();

		let genesis_meta = store.transaction_meta(&genesis_coinbase).unwrap();
		assert!(!genesis_meta.is_spent(0));

		let forged_block = test_data::block_builder()
			.header().parent(genesis.hash()).build()
			.transaction().coinbase().build()
			.transaction()
				.input().hash(genesis_coinbase.clone()).build()
				.output().build()
				.build()
			.build();

		store.insert_block(&forged_block).unwrap();

		let genesis_meta = store.transaction_meta(&genesis_coinbase).unwrap();
		assert!(genesis_meta.is_spent(0));

		assert_eq!(store.best_block().expect("genesis block inserted").number, 1);
	}

	#[test]
	fn transaction_meta_same_block() {
		let path = RandomTempPath::create_dir();
		let store = Storage::new(path.as_path()).unwrap();

		let genesis = test_data::genesis();
		store.insert_block(&genesis).unwrap();
		let genesis_coinbase = genesis.transactions()[0].hash();

		let block = test_data::block_builder()
			.header().parent(genesis.hash()).build()
			.transaction().coinbase().build()
			.transaction()
				.input().hash(genesis_coinbase).build()
				.output().value(30).build()
				.output().value(20).build()
				.build()
			.derived_transaction(1, 0)
				.output().value(30).build()
				.build()
			.build();

		store.insert_block(&block).unwrap();

		let meta = store.transaction_meta(&block.transactions()[1].hash()).unwrap();
		assert!(meta.is_spent(0), "Transaction #1 first output in the new block should be recorded as spent");
		assert!(!meta.is_spent(1), "Transaction #1 second output in the new block should be recorded as unspent");
	}

	#[test]
	fn transaction_meta_complex() {

		let path = RandomTempPath::create_dir();
		let store = Storage::new(path.as_path()).unwrap();

		let genesis = test_data::genesis();
		store.insert_block(&genesis).unwrap();
		let genesis_coinbase = genesis.transactions()[0].hash();

		let block1 = test_data::block_builder()
			.header().parent(genesis.hash()).build()
			.transaction().coinbase().build()
			.transaction()
				.input().hash(genesis_coinbase).build()
				.output().value(10).build()
				.output().value(15).build()
				.output().value(10).build()
				.output().value(1).build()
				.output().value(4).build()
				.output().value(10).build()
				.build()
			.build();

		store.insert_block(&block1).unwrap();

		let tx_big = block1.transactions()[1].hash();
		let block2 = test_data::block_builder()
			.header().parent(block1.hash()).build()
			.transaction().coinbase().build()
			.transaction()
				.input().hash(tx_big.clone()).index(0).build()
				.input().hash(tx_big.clone()).index(2).build()
				.input().hash(tx_big.clone()).index(5).build()
				.output().value(30).build()
				.build()
			.build();

		store.insert_block(&block2).unwrap();

		let meta = store.transaction_meta(&tx_big).unwrap();
		assert!(meta.is_spent(0), "Transaction #1 output #0 in the new block should be recorded as spent");
		assert!(meta.is_spent(2), "Transaction #1 output #2 in the new block should be recorded as spent");
		assert!(meta.is_spent(5), "Transaction #1 output #5 in the new block should be recorded as spent");

		assert!(!meta.is_spent(1), "Transaction #1 output #1 in the new block should be recorded as unspent");
		assert!(!meta.is_spent(3), "Transaction #1 second #3 in the new block should be recorded as unspent");
	}

	#[test]
	fn reorganize_simple() {
		let path = RandomTempPath::create_dir();
		let store = Storage::new(path.as_path()).unwrap();

		let genesis = test_data::genesis();
		store.insert_block(&genesis).unwrap();

		let (main_hash1, main_block1) = test_data::block_hash_builder()
			.block()
				.header().parent(genesis.hash())
					.nonce(1)
					.build()
				.build()
			.build();

		store.insert_block(&main_block1).expect("main block 1 should insert with no problems");

		let (_, side_block1) = test_data::block_hash_builder()
			.block()
				.header().parent(genesis.hash())
					.nonce(2)
					.build()
				.build()
			.build();

		store.insert_block(&side_block1).expect("side block 1 should insert with no problems");

		// chain should not reorganize to side_block1
		assert_eq!(store.best_block().unwrap().hash, main_hash1);
	}

	#[test]
	fn fork_smoky() {

		let path = RandomTempPath::create_dir();
		let store = Storage::new(path.as_path()).unwrap();

		let genesis = test_data::genesis();
		store.insert_block(&genesis).unwrap();

		let (_, main_block1) = test_data::block_hash_builder()
			.block()
				.header().parent(genesis.hash())
					.nonce(1)
					.build()
				.build()
			.build();

		store.insert_block(&main_block1).expect("main block 1 should insert with no problems");

		let (side_hash1, side_block1) = test_data::block_hash_builder()
			.block()
				.header().parent(genesis.hash())
					.nonce(2)
					.build()
				.build()
			.build();

		store.insert_block(&side_block1).expect("side block 1 should insert with no problems");

		let (side_hash2, side_block2) = test_data::block_hash_builder()
			.block()
				.header().parent(side_hash1)
					.nonce(3)
					.build()
				.build()
			.build();

		store.insert_block(&side_block2).expect("side block 2 should insert with no problems");

		// store should reorganize to side hash 2, because it represents the longer chain
		assert_eq!(store.best_block().unwrap().hash, side_hash2);
	}

	#[test]
	fn fork_long() {

		let path = RandomTempPath::create_dir();
		let store = Storage::new(path.as_path()).unwrap();

		let genesis = test_data::genesis();
		store.insert_block(&genesis).unwrap();

		let mut last_main_block_hash = genesis.hash();
		let mut last_side_block_hash = genesis.hash();

		for n in 0..32 {
			let (new_main_hash, main_block) = test_data::block_hash_builder()
				.block()
					.header().parent(last_main_block_hash)
						.nonce(n*2)
						.build()
					.build()
				.build();
			store.insert_block(&main_block).expect(&format!("main block {} should insert with no problems", n));
			last_main_block_hash = new_main_hash;

			let (new_side_hash, side_block) = test_data::block_hash_builder()
				.block()
					.header().parent(last_side_block_hash)
						.nonce(n*2 + 1)
						.build()
					.build()
				.build();
			store.insert_block(&side_block).expect(&format!("side block {} should insert with no problems", n));
			last_side_block_hash = new_side_hash;
		}

<<<<<<< HEAD
		let (height, route) = store.fork_route(128, &last_side_block_hash).unwrap();
		assert_eq!(height, 0);
		assert_eq!(route.len(), 31);
=======
>>>>>>> 23807c65

		let (reorg_side_hash, reorg_side_block) = test_data::block_hash_builder()
			.block()
				.header().parent(last_side_block_hash)
					.nonce(3)
					.build()
				.build()
			.build();
		store.insert_block(&reorg_side_block).expect("last side block should insert with no problems");

		// store should reorganize to side hash 2, because it represents the longer chain
		assert_eq!(store.best_block().unwrap().hash, reorg_side_hash);
	}

<<<<<<< HEAD
	#[test]
	fn fork_transactions() {
		let path = RandomTempPath::create_dir();
		let store = Storage::new(path.as_path()).unwrap();

		let genesis = test_data::genesis();
		store.insert_block(&genesis).unwrap();
		let genesis_coinbase = genesis.transactions()[0].hash();

		// Having 2 blocks initially in the main chain

		let block1 = test_data::block_builder()
			.header()
				.nonce(10)
				.parent(genesis.hash())
				.build()
			.transaction().coinbase().build()
			.transaction()
				.input().hash(genesis_coinbase).build()
				.output().value(1).build()
				.output().value(3).build()
				.output().value(5).build()
				.output().value(7).build()
				.output().value(9).build()
				.build()
			.build();
		store.insert_block(&block1).expect("Block #2 should get inserted with no error");
		let parent_tx = block1.transactions()[1].hash();

		let block2 = test_data::block_builder()
			.header()
				.nonce(20)
				.parent(block1.hash())
				.build()
			.transaction().coinbase().build()
			.transaction()
				.input().hash(parent_tx.clone()).index(1).build()
				.input().hash(parent_tx.clone()).index(3).build()
				.output().value(10).build()
				.build()
			.build();
		store.insert_block(&block2).expect("Block #2 should get inserted with no error");

		// Reorganizing to side chain adding two blocks to it

		let side_block2 = test_data::block_builder()
			.header().parent(block1.hash())
				.nonce(30)
				.build()
			.transaction().coinbase().build()
			.transaction()
				.input().hash(parent_tx.clone()).index(0).build()
				.input().hash(parent_tx.clone()).index(2).build()
				.output().value(6).build()
				.build()
			.build();
		store.insert_block(&side_block2).expect("Side block #2 should get inserted with no error");

		let side_block3 = test_data::block_builder()
			.header().parent(side_block2.hash())
				.nonce(40)
				.build()
			.transaction().coinbase().build()
			.transaction()
				.input().hash(parent_tx.clone()).index(1).build()
				.output().value(3).build()
				.build()
			.build();
		store.insert_block(&side_block3).expect("Side block #3 should get inserted with no error");

		let meta = store.transaction_meta(&parent_tx).expect("Transaction meta from block # 1 should exist");
		// outputs 0, 1, 2 should be spent in the side chain branch
		// we reorganized to the side chain branch
		// so, outputs 0, 1, 2 should  be spent
		assert!(meta.is_spent(0));
		assert!(meta.is_spent(1));
		assert!(meta.is_spent(2));

		// outputs 3, 4 should not be spent in the side chain branch
		// we reorganized to the side chain branch
		// so, outputs 3, 4 should not be spent
		assert!(!meta.is_spent(3));
		assert!(!meta.is_spent(4));

		// Reorganizing back to main chain with 2 blocks in a row

		let block3 = test_data::block_builder()
			.header().parent(block2.hash())
				.nonce(50)
				.build()
			.transaction().coinbase().build()
			.build();
		store.insert_block(&block3).expect("Block #3 should get inserted with no error");

		let block4 = test_data::block_builder()
			.header().parent(block3.hash())
				.nonce(60)
				.build()
			.transaction().coinbase().build()
			.transaction()
				.input().hash(parent_tx.clone()).index(4).build()
				.output().value(9).build()
				.build()
			.build();
		store.insert_block(&block4).expect("Block #4 should get inserted with no error");

		let meta = store.transaction_meta(&parent_tx).expect("Transaction meta from block # 1 should exist");
		// outputs 1, 3, 4 should be spent in the main branch
		// we reorganized to the main branch again after reorganized to side branch
		// so, outputs 1, 3, 4 should be spent
		assert!(meta.is_spent(1));
		assert!(meta.is_spent(3));
		assert!(meta.is_spent(4));

		// outputs 0, 2 should not be spent in the main branch
		// we reorganized to the main branch again after reorganized to side branch
		// so, outputs 0, 2 should not be spent
		assert!(!meta.is_spent(0));
		assert!(!meta.is_spent(2));
	}

=======
>>>>>>> 23807c65
	// test simulates when main chain and side chain are competing all along, each adding
	// block one by one
	#[test]
	fn fork_competing() {
<<<<<<< HEAD
=======

>>>>>>> 23807c65
		let path = RandomTempPath::create_dir();
		let store = Storage::new(path.as_path()).unwrap();

		let genesis = test_data::genesis();
		store.insert_block(&genesis).unwrap();

		let (main_hash1, main_block1) = test_data::block_hash_builder()
			.block()
				.header().parent(genesis.hash())
					.nonce(1)
					.build()
				.build()
			.build();

		store.insert_block(&main_block1).expect("main block 1 should insert with no problems");

		let (side_hash1, side_block1) = test_data::block_hash_builder()
			.block()
				.header().parent(genesis.hash())
					.nonce(2)
					.build()
				.build()
			.build();

		store.insert_block(&side_block1).expect("side block 1 should insert with no problems");

		let (main_hash2, main_block2) = test_data::block_hash_builder()
			.block()
				.header().parent(main_hash1)
					.nonce(3)
					.build()
				.build()
			.build();

		store.insert_block(&main_block2).expect("main block 2 should insert with no problems");

		let (_side_hash2, side_block2) = test_data::block_hash_builder()
			.block()
				.header().parent(side_hash1)
					.nonce(4)
					.build()
				.build()
			.build();

		store.insert_block(&side_block2).expect("side block 2 should insert with no problems");

		// store should not reorganize to side hash 2, because it competing chains are of the equal length
		assert_eq!(store.best_block().unwrap().hash, main_hash2);
	}

	#[test]
	fn decanonize() {
		let path = RandomTempPath::create_dir();
		let store = Storage::new(path.as_path()).unwrap();

		let genesis = test_data::genesis();
		store.insert_block(&genesis).unwrap();
		let genesis_coinbase = genesis.transactions()[0].hash();

		let block = test_data::block_builder()
			.header().parent(genesis.hash()).build()
			.transaction().coinbase().build()
			.transaction()
				.input().hash(genesis_coinbase.clone()).build()
				.build()
			.build();

		store.insert_block(&block).expect("inserting first block in the decanonize test should not fail");

		let genesis_meta = store.transaction_meta(&genesis_coinbase)
			.expect("Transaction meta for the genesis coinbase transaction should exist");
		assert!(genesis_meta.is_spent(0), "Genesis coinbase should be recorded as spent because block#1 transaction spends it");

		let mut update_context = UpdateContext::new(&store.database);
		store.decanonize_block(&mut update_context, &block.hash())
			.expect("Decanonizing block #1 which was just inserted should not fail");
		update_context.apply(&store.database).unwrap();

		let genesis_meta = store.transaction_meta(&genesis_coinbase)
			.expect("Transaction meta for the genesis coinbase transaction should exist");
		assert!(!genesis_meta.is_spent(0), "Genesis coinbase should be recorded as unspent because we retracted block #1");
	}

	#[test]
	fn fork_route() {
		let path = RandomTempPath::create_dir();
		let store = Storage::new(path.as_path()).unwrap();

		let genesis = test_data::genesis();
		store.insert_block(&genesis).unwrap();

		let (main_hash1, main_block1) = test_data::block_hash_builder()
			.block()
				.header().parent(genesis.hash())
					.nonce(1)
					.build()
				.build()
			.build();
		store.insert_block(&main_block1).expect("main block 1 should insert with no problems");

		let (main_hash2, main_block2) = test_data::block_hash_builder()
			.block()
				.header().parent(main_hash1)
					.nonce(2)
					.build()
				.build()
			.build();
		store.insert_block(&main_block2).expect("main block 2 should insert with no problems");

		let (main_hash3, main_block3) = test_data::block_hash_builder()
			.block()
				.header().parent(main_hash2)
					.nonce(3)
					.build()
				.build()
			.build();
		store.insert_block(&main_block3).expect("main block 3 should insert with no problems");

		let (_, main_block4) = test_data::block_hash_builder()
			.block()
				.header().parent(main_hash3)
					.nonce(4)
					.build()
				.build()
			.build();
		store.insert_block(&main_block4).expect("main block 4 should insert with no problems");

		let (side_hash1, side_block1) = test_data::block_hash_builder()
			.block()
				.header().parent(genesis.hash())
					.nonce(5)
					.build()
				.build()
			.build();
		store.insert_block(&side_block1).expect("side block 1 should insert with no problems");

		let (side_hash2, side_block2) = test_data::block_hash_builder()
			.block()
				.header().parent(side_hash1.clone())
					.nonce(6)
					.build()
				.build()
			.build();
		store.insert_block(&side_block2).expect("side block 2 should insert with no problems");

		let (side_hash3, side_block3) = test_data::block_hash_builder()
			.block()
				.header().parent(side_hash2.clone())
					.nonce(7)
					.build()
				.build()
			.build();
		store.insert_block(&side_block3).expect("side block 3 should insert with no problems");

<<<<<<< HEAD
=======

>>>>>>> 23807c65
		let (h, route) = store.fork_route(16, &side_hash3).expect("Fork route should have been built");

		assert_eq!(h, 0);
		assert_eq!(route, vec![side_hash2, side_hash1]);
	}
}<|MERGE_RESOLUTION|>--- conflicted
+++ resolved
@@ -93,11 +93,8 @@
 	Meta(MetaError),
 	/// Unknown hash
 	Unknown(H256),
-<<<<<<< HEAD
 	/// Unknown number
 	UnknownNumber(u32),
-=======
->>>>>>> 23807c65
 	/// Not the block from the main chain
 	NotMain(H256),
 	/// Fork too long
@@ -266,13 +263,8 @@
 			).ok()
 		)
 	}
-<<<<<<< HEAD
-
-
-=======
-
-
->>>>>>> 23807c65
+
+
 	/// update transactions metadata in the specified database transaction
 	fn update_transactions_meta(&self, context: &mut UpdateContext, number: u32, accepted_txs: &[chain::Transaction])
 		-> Result<(), Error>
@@ -328,12 +320,9 @@
 		// ensure that block is of the main chain
 		try!(self.block_number(hash).ok_or(Error::NotMain(hash.clone())));
 
-<<<<<<< HEAD
 		// only canonical blocks have numbers, so remove this number entry for the hash
 		context.db_transaction.delete(Some(COL_BLOCK_NUMBERS), &**hash);
 
-=======
->>>>>>> 23807c65
 		// transaction de-provisioning
 		let tx_hashes = self.block_transaction_hashes_by_hash(hash);
 		for (tx_hash_num, tx_hash) in tx_hashes.iter().enumerate() {
@@ -367,7 +356,6 @@
 						meta);
 				}
 			}
-<<<<<<< HEAD
 		}
 
 		Ok(())
@@ -401,7 +389,7 @@
 		self.read_meta_u32(KEY_BEST_BLOCK_NUMBER)
 	}
 
-	fn best_hash(&self) -> Option<H256> {
+	fn _best_hash(&self) -> Option<H256> {
 		self.get(COL_META, KEY_BEST_BLOCK_HASH).map(|val| H256::from(&**val))
 	}
 
@@ -423,63 +411,6 @@
 			return Ok(None); // cannot reorganize to canonical block
 		}
 
-=======
-		}
-
-		Ok(())
-	}
-
-	/// Returns the height where the fork occurred and chain up to this place (not including last canonical hash)
-	fn fork_route(&self, max_route: usize, hash: &H256) -> Result<(u32, Vec<H256>), Error> {
-		let header = try!(self.block_header_by_hash(hash).ok_or(Error::Unknown(hash.clone())));
-
-		// only main chain blocks has block numbers
-		// so if it has, it is not a fork and we return empty route
-		if let Some(number) = self.block_number(hash) {
-			return Ok((number, Vec::new()));
-		}
-
-		let mut next_hash = header.previous_header_hash;
-		let mut result = Vec::new();
-
-		for _ in 0..max_route {
-			if let Some(number) = self.block_number(&next_hash) {
-				return Ok((number, result));
-			}
-			result.push(next_hash.clone());
-			next_hash = try!(self.block_header_by_hash(&next_hash).ok_or(Error::Unknown(hash.clone())))
-				.previous_header_hash;
-		}
-		Err(Error::ForkTooLong)
-	}
-
-	fn best_number(&self) -> Option<u32> {
-		self.read_meta_u32(KEY_BEST_BLOCK_NUMBER)
-	}
-
-	fn best_hash(&self) -> Option<H256> {
-		self.get(COL_META, KEY_BEST_BLOCK_HASH).map(|val| H256::from(&**val))
-	}
-
-	fn canonize_block(&self, context: &mut UpdateContext, at_height: u32, hash: &H256) -> Result<(), Error> {
-		let transactions = self.block_transactions_by_hash(hash);
-		try!(self.update_transactions_meta(context, at_height, &transactions));
-
-		// only canonical blocks are allowed to wield a number
-		context.db_transaction.put(Some(COL_BLOCK_HASHES), &u32_key(at_height), std::ops::Deref::deref(hash));
-		context.db_transaction.write_u32(Some(COL_BLOCK_NUMBERS), std::ops::Deref::deref(hash), at_height);
-
-		Ok(())
-	}
-
-	// maybe reorganize to the _known_ block
-	// it will actually reorganize only when side chain is at least the same length as main
-	fn maybe_reorganize(&self, context: &mut UpdateContext, hash: &H256) -> Result<Option<(u32, H256)>, Error> {
-		if self.block_number(hash).is_some() {
-			return Ok(None); // cannot reorganize to canonical block
-		}
-
->>>>>>> 23807c65
 		// find the route of the block with hash `hash` to the main chain
 		let (at_height, route) = try!(self.fork_route(MAX_FORK_ROUTE_PRESET, hash));
 
@@ -493,13 +424,8 @@
 
 		// decanonizing main chain to the split point
 		loop {
-<<<<<<< HEAD
 			let next_decanonize = try!(self.block_hash(now_best).ok_or(Error::UnknownNumber(now_best)));
 			try!(self.decanonize_block(context, &next_decanonize));
-=======
-			let next_to_decanonize = try!(self.best_hash().ok_or(Error::NoBestBlock));
-			try!(self.decanonize_block(context, &next_to_decanonize));
->>>>>>> 23807c65
 
 			now_best -= 1;
 
@@ -980,12 +906,9 @@
 			last_side_block_hash = new_side_hash;
 		}
 
-<<<<<<< HEAD
 		let (height, route) = store.fork_route(128, &last_side_block_hash).unwrap();
 		assert_eq!(height, 0);
 		assert_eq!(route.len(), 31);
-=======
->>>>>>> 23807c65
 
 		let (reorg_side_hash, reorg_side_block) = test_data::block_hash_builder()
 			.block()
@@ -1000,7 +923,6 @@
 		assert_eq!(store.best_block().unwrap().hash, reorg_side_hash);
 	}
 
-<<<<<<< HEAD
 	#[test]
 	fn fork_transactions() {
 		let path = RandomTempPath::create_dir();
@@ -1122,16 +1044,10 @@
 		assert!(!meta.is_spent(2));
 	}
 
-=======
->>>>>>> 23807c65
 	// test simulates when main chain and side chain are competing all along, each adding
 	// block one by one
 	#[test]
 	fn fork_competing() {
-<<<<<<< HEAD
-=======
-
->>>>>>> 23807c65
 		let path = RandomTempPath::create_dir();
 		let store = Storage::new(path.as_path()).unwrap();
 
@@ -1286,10 +1202,6 @@
 			.build();
 		store.insert_block(&side_block3).expect("side block 3 should insert with no problems");
 
-<<<<<<< HEAD
-=======
-
->>>>>>> 23807c65
 		let (h, route) = store.fork_route(16, &side_hash3).expect("Fork route should have been built");
 
 		assert_eq!(h, 0);
